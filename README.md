# Anchored - Smart Note-Taking for the Web

**Anchored** is a comprehensive note-taking solution that lets you anchor your ideas to specific web locations. Available as both a browser extension and web application, Anchored provides secure, encrypted note storage with intelligent organization and AI-powered features.

🌊 **Live Web App**: [anchored.site](https://anchored.site)  
<<<<<<< HEAD
🔗 **Chrome Extension**: [Get it on Chrome Web Store](https://chromewebstore.google.com/detail/anchored-%E2%80%93-notes-highligh/llkmfidpbpfgdgjlohgpomdjckcfkllg)  
📱 **Also Available**: Chrome, Brave, and Edge browsers
=======
🔗 **Browser Extension**: Chrome Web Store https://chromewebstore.google.com/detail/anchored-%E2%80%93-notes-highligh/llkmfidpbpfgdgjlohgpomdjckcfkllg
>>>>>>> 97f7b64a

## ⚓ What is Anchored?

Anchored represents the concept of anchoring your thoughts and insights to specific web locations. Whether you're researching, learning, or working, Anchored helps you capture and organize notes contextually with the websites you visit.

### Key Features

✨ **Smart Organization**: Notes automatically organized by domain and URL  
🔒 **Zero-Knowledge Encryption**: Your notes are encrypted client-side before cloud storage  
🌊 **Ocean-Themed Design**: Beautiful glassmorphism UI with nautical-inspired aesthetics  
📱 **Cross-Platform**: Browser extension + responsive web application  
🤖 **AI-Powered**: Intelligent summarization and content extraction  
💰 **Affordable Premium**: Full-featured premium tier for just $2.50/month  

## 🚀 Getting Started

### Browser Extension
1. **[Install from Chrome Web Store](https://chromewebstore.google.com/detail/anchored-%E2%80%93-notes-highligh/llkmfidpbpfgdgjlohgpomdjckcfkllg)** 
2. Click the Anchored icon in your browser toolbar
3. Start taking notes on any website
4. Notes are automatically organized by domain/URL

### Web Application
1. Visit [anchored.site](https://anchored.site)
2. Create your account or sign in
3. Access your synced notes from any device
4. Manage your subscription and export your data

## 💎 Pricing

### Free Tier
- ✅ Browser extension with local storage
- ✅ Unlimited notes on your device
- ✅ Domain/URL organization
- ✅ Basic export functionality
- ✅ AI summarization (30 uses/month)

### Premium Tier - $2.50/month
- ✅ Everything in Free tier
- ✅ **Cloud synchronization** across all devices
- ✅ **Web application access**
- ✅ **Unlimited AI features**
- ✅ **Advanced search** across all notes
- ✅ **Full export/import** (JSON, Markdown, Obsidian, Notion, Plain Text, Google Docs)
- ✅ **Version history** and note recovery
- ✅ **Priority support**

## 🎨 Design Philosophy

Anchored features a distinctive **ocean anchor theme** with modern glassmorphism design:

- **Deep Ocean Blues**: Primary colors (#1B4F72, #2E86AB) representing depth and stability
- **Aqua Accents**: Lighter ocean tones (#A8DADC, #457B9D) for highlights
- **Glass Surfaces**: Translucent panels with ocean-blue backdrop blur effects
- **Responsive Design**: Mobile-first approach with seamless desktop experience

## 🏗️ Architecture

### Browser Extension
- **Manifest V3** compliant
- **Local-first** architecture with IndexedDB
- **Zero-knowledge encryption** using AES-256-GCM
- **Offline-capable** with background sync

### Web Application
- **Static hosting** on GitHub Pages
- **Supabase backend** for authentication and data sync
- **Client-side encryption** maintains zero-knowledge architecture
- **Progressive Web App** capabilities

### Security & Privacy
- 🔐 **Client-side encryption**: Notes encrypted before leaving your device
- 🔑 **Password-derived keys**: Encryption keys derived from your password + salt
- 🚫 **Zero-knowledge**: Server never sees your unencrypted notes
- 🛡️ **Row-level security**: Database policies enforce strict data isolation

## 🛠️ Technology Stack

### Frontend
- **Vanilla JavaScript**: No build system, direct browser compatibility
- **CSS3**: Modern features with glassmorphism effects
- **Responsive Design**: Mobile-first with progressive enhancement

### Backend
- **Supabase**: PostgreSQL database with real-time capabilities
- **Edge Functions**: TypeScript serverless functions for sync and AI
- **Stripe Integration**: Secure payment processing for premium subscriptions

### Browser Extension
- **Manifest V3**: Modern extension architecture
- **IndexedDB**: Local storage for offline capability
- **Service Workers**: Background sync and processing

## 📱 Browser Support

- **Chrome** 90+ (Primary)
- **Brave** (Chromium-based)
- **Microsoft Edge** 90+ (Chromium-based)
- **Firefox** support planned

## 🌐 Accessibility

Anchored is built with accessibility in mind:

- ♿ **WCAG 2.1 AA** compliant
- ⌨️ **Keyboard navigation** support
- 🎯 **Focus management** for screen readers
- 🎨 **High contrast** color ratios
- 📱 **Touch-friendly** interface (44px minimum targets)

## 📄 License

This project is proprietary software. All rights reserved.

## 🤝 Support

- 📧 **Email**: support@anchored.site
- 🌐 **Website**: [anchored.site](https://anchored.site)
- 📚 **Documentation**: Available in the web app

---

**Anchor your ideas to the web with Anchored** ⚓<|MERGE_RESOLUTION|>--- conflicted
+++ resolved
@@ -3,12 +3,7 @@
 **Anchored** is a comprehensive note-taking solution that lets you anchor your ideas to specific web locations. Available as both a browser extension and web application, Anchored provides secure, encrypted note storage with intelligent organization and AI-powered features.
 
 🌊 **Live Web App**: [anchored.site](https://anchored.site)  
-<<<<<<< HEAD
-🔗 **Chrome Extension**: [Get it on Chrome Web Store](https://chromewebstore.google.com/detail/anchored-%E2%80%93-notes-highligh/llkmfidpbpfgdgjlohgpomdjckcfkllg)  
-📱 **Also Available**: Chrome, Brave, and Edge browsers
-=======
-🔗 **Browser Extension**: Chrome Web Store https://chromewebstore.google.com/detail/anchored-%E2%80%93-notes-highligh/llkmfidpbpfgdgjlohgpomdjckcfkllg
->>>>>>> 97f7b64a
+🔗 **Browser Extension**: Available for Chrome, Brave, and Edge
 
 ## ⚓ What is Anchored?
 
